--- conflicted
+++ resolved
@@ -293,13 +293,9 @@
 
 			for (int index = 1; index <= total; index++)
 			{
-<<<<<<< HEAD
 				Store store = outlookNamespace.Session.Stores[index];
 
-				if (store.FilePath == path)
-=======
 				if (store == null)
->>>>>>> 0a69707c
 				{
 					Log.Warn("Enumerating stores - store is null");
 				}
