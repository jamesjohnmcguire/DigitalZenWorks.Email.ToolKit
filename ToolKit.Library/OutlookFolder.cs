--- conflicted
+++ resolved
@@ -101,9 +101,86 @@
 		}
 
 		/// <summary>
-<<<<<<< HEAD
 		/// Recurse folders.
-=======
+		/// </summary>
+		/// <param name="parentFolder">The parent folder to check.</param>
+		/// <param name="folderName">The name of the folder.</param>
+		/// <param name="folderAction">The delegate to act uoon.</param>
+		/// <returns>Indicates whether the folder exists.</returns>
+		public static bool RecurseFolders(
+			MAPIFolder parentFolder, string folderName, FolderAction folderAction)
+		{
+			bool folderExists = false;
+
+			if (parentFolder != null && folderAction != null)
+			{
+				int total = parentFolder.Folders.Count;
+
+				for (int index = 1; index <= total; index++)
+				{
+					MAPIFolder subFolder = parentFolder.Folders[index];
+
+					folderExists = folderAction(subFolder, folderName);
+
+					if (folderExists == true)
+					{
+						break;
+					}
+
+					Marshal.ReleaseComObject(subFolder);
+				}
+			}
+
+			return folderExists;
+		}
+
+		/// <summary>
+		/// Recurse folders.
+		/// </summary>
+		/// <param name="path">The path of the folder.</param>
+		/// <param name="folder">The folder to check.</param>
+		/// <param name="folderAction">The delegate to act uoon.</param>
+		public static void RecurseFolders(
+			string path, MAPIFolder folder, FolderAction2 folderAction)
+		{
+			if (folder != null && folderAction != null)
+			{
+				int total = folder.Folders.Count;
+
+				for (int index = 1; index <= total; index++)
+				{
+					MAPIFolder subFolder = folder.Folders[index];
+
+					RecurseFolders(path, subFolder, folderAction);
+
+					folderAction(path, subFolder);
+
+					Marshal.ReleaseComObject(subFolder);
+				}
+			}
+		}
+
+		/// <summary>
+		/// Is same folder.
+		/// </summary>
+		/// <param name="folder">The folder.</param>
+		/// <param name="name">The name of the folder.</param>
+		/// <returns>Indicates whether the name of the folder is the same.</returns>
+		public static bool IsSameFolder(MAPIFolder folder, string name)
+		{
+			bool folderExists = false;
+			string folderName = folder.Name;
+
+			if (folderName.Equals(
+				name, StringComparison.OrdinalIgnoreCase))
+			{
+				folderExists = true;
+			}
+
+			return folderExists;
+		}
+
+		/// <summary>
 		/// Create folder path.
 		/// </summary>
 		/// <param name="store">The PST file store to use.</param>
@@ -149,25 +226,40 @@
 
 		/// <summary>
 		/// Does folder exist.
->>>>>>> 3fee35f9
 		/// </summary>
 		/// <param name="parentFolder">The parent folder to check.</param>
-		/// <param name="folderName">The name of the folder.</param>
-		/// <param name="folderAction">The delegate to act uoon.</param>
+		/// <param name="folderName">The name of the sub-folder.</param>
 		/// <returns>Indicates whether the folder exists.</returns>
-		public static bool RecurseFolders(
-			MAPIFolder parentFolder, string folderName, FolderAction folderAction)
+		public static bool DoesFolderExist(
+			MAPIFolder parentFolder, string folderName)
 		{
 			bool folderExists = false;
 
-<<<<<<< HEAD
-			if (parentFolder != null && folderAction != null)
-=======
 			MAPIFolder folder = GetSubFolder(parentFolder, folderName);
 
 			if (folder != null)
->>>>>>> 3fee35f9
-			{
+			{
+				FolderAction folderAction = IsSameFolder;
+
+				folderExists = RecurseFolders(parentFolder, folderName, folderAction);
+
+				//int total = parentFolder.Folders.Count;
+
+				//for (int index = 1; index <= total; index++)
+				//{
+				//	MAPIFolder subFolder = parentFolder.Folders[index];
+
+				//	string name = subFolder.Name;
+
+				//	if (folderName.Equals(
+				//		name, StringComparison.OrdinalIgnoreCase))
+				//	{
+				//		folderExists = true;
+				//		break;
+				//	}
+
+				//	Marshal.ReleaseComObject(subFolder);
+				//}
 				folderExists = true;
 			}
 
@@ -200,12 +292,6 @@
 				{
 					string part = parts[index];
 
-<<<<<<< HEAD
-					folderExists = folderAction(subFolder, folderName);
-
-					if (folderExists == true)
-					{
-=======
 					if (index == 0)
 					{
 						string rootFolderName = rootFolder.Name;
@@ -224,95 +310,9 @@
 					if (currentFolder == null)
 					{
 						folderExists = false;
->>>>>>> 3fee35f9
 						break;
 					}
 				}
-			}
-
-			return folderExists;
-		}
-
-		/// <summary>
-		/// Recurse folders.
-		/// </summary>
-		/// <param name="path">The path of the folder.</param>
-		/// <param name="folder">The folder to check.</param>
-		/// <param name="folderAction">The delegate to act uoon.</param>
-		public static void RecurseFolders(
-			string path, MAPIFolder folder, FolderAction2 folderAction)
-		{
-			if (folder != null && folderAction != null)
-			{
-				int total = folder.Folders.Count;
-
-				for (int index = 1; index <= total; index++)
-				{
-					MAPIFolder subFolder = folder.Folders[index];
-
-					RecurseFolders(path, subFolder, folderAction);
-
-					folderAction(path, subFolder);
-
-					Marshal.ReleaseComObject(subFolder);
-				}
-			}
-		}
-
-		/// <summary>
-		/// Is same folder.
-		/// </summary>
-		/// <param name="folder">The folder.</param>
-		/// <param name="name">The name of the folder.</param>
-		/// <returns>Indicates whether the name of the folder is the same.</returns>
-		public static bool IsSameFolder(MAPIFolder folder, string name)
-		{
-			bool folderExists = false;
-			string folderName = folder.Name;
-
-			if (folderName.Equals(
-				name, StringComparison.OrdinalIgnoreCase))
-			{
-				folderExists = true;
-			}
-
-			return folderExists;
-		}
-
-		/// <summary>
-		/// Does folder exist.
-		/// </summary>
-		/// <param name="parentFolder">The parent folder to check.</param>
-		/// <param name="folderName">The name of the sub-folder.</param>
-		/// <returns>Indicates whether the folder exists.</returns>
-		public static bool DoesFolderExist(
-			MAPIFolder parentFolder, string folderName)
-		{
-			bool folderExists = false;
-
-			if (parentFolder != null && !string.IsNullOrWhiteSpace(folderName))
-			{
-				FolderAction folderAction = IsSameFolder;
-
-				folderExists = RecurseFolders(parentFolder, folderName, folderAction);
-
-				//int total = parentFolder.Folders.Count;
-
-				//for (int index = 1; index <= total; index++)
-				//{
-				//	MAPIFolder subFolder = parentFolder.Folders[index];
-
-				//	string name = subFolder.Name;
-
-				//	if (folderName.Equals(
-				//		name, StringComparison.OrdinalIgnoreCase))
-				//	{
-				//		folderExists = true;
-				//		break;
-				//	}
-
-				//	Marshal.ReleaseComObject(subFolder);
-				//}
 			}
 
 			return folderExists;
@@ -848,6 +848,45 @@
 		/// <summary>
 		/// Remove duplicates items from the given folder.
 		/// </summary>
+		/// <param name="folder">The MAPI folder to process.</param>
+		/// <param name="dryRun">Indicates whether this is a 'dry run'
+		/// or not.</param>
+		/// <param name="recurse">Indicates whether to recurse into
+		/// sub folders.</param>
+		/// <returns>An array of duplicate sets and total duplicate items
+		/// count.</returns>
+		public int[] RemoveDuplicates(
+			MAPIFolder folder, bool dryRun, bool recurse)
+		{
+			int[] duplicateCounts = new int[2];
+
+			if (folder != null)
+			{
+				string folderName = folder.Name;
+
+				if (!ReservedFolders.Contains(folderName))
+				{
+					if (recurse == true)
+					{
+						string path = GetFolderPath(folder);
+						duplicateCounts = RemoveDuplicatesFromSubFolders(
+							path, folder, dryRun);
+					}
+
+					int[] duplicateCountsThisFolder =
+						RemoveDuplicatesFromThisFolder(folder, dryRun);
+
+					duplicateCounts[0] += duplicateCountsThisFolder[0];
+					duplicateCounts[1] += duplicateCountsThisFolder[1];
+				}
+			}
+
+			return duplicateCounts;
+		}
+
+		/// <summary>
+		/// Remove duplicates items from the given folder.
+		/// </summary>
 		/// <param name="path">The path of the curent folder.</param>
 		/// <param name="folder">The MAPI folder to process.</param>
 		/// <param name="dryRun">Indicates whether this is a 'dry run'
@@ -872,11 +911,6 @@
 					// Iterate in reverse order as the group may change.
 					for (int index = folderCount; index > 0; index--)
 					{
-<<<<<<< HEAD
-						string path = GetFolderPath(folder);
-						duplicateCounts = RemoveDuplicatesFromSubFolders(
-							path, folder, dryRun);
-=======
 						MAPIFolder subFolder = folder.Folders[index];
 
 						int[] subFolderduplicateCounts =
@@ -886,7 +920,6 @@
 						duplicateCounts[1] += subFolderduplicateCounts[1];
 
 						Marshal.ReleaseComObject(subFolder);
->>>>>>> 3fee35f9
 					}
 
 					int[] duplicateCountsThisFolder =
@@ -1268,46 +1301,7 @@
 			{
 				MAPIFolder subFolder = source.Folders[index];
 
-<<<<<<< HEAD
-				string name = subFolder.Name;
-				MAPIFolder destinationSubFolder =
-					GetSubFolder(destination, name);
-
-				if (destinationSubFolder == null)
-				{
-					// Folder doesn't already exist, so just move it.
-					string message = string.Format(
-						CultureInfo.InvariantCulture,
-						"at: {0} Moving {1} to {2}",
-						path,
-						name,
-						destinationName);
-					Log.Info(message);
-					subFolder.MoveTo(destination);
-				}
-				else
-				{
-					// Folder exists, so if just moving it, it will get
-					// renamed something FolderName (2), so need to merge.
-					string subPath = path + "/" + subFolder.Name;
-
-					string message = string.Format(
-						CultureInfo.InvariantCulture,
-						"at: {0} Merging {1} to {2}",
-						subPath,
-						name,
-						destinationName);
-					Log.Info(message);
-					MoveFolderContents(
-						subPath, subFolder, destinationSubFolder);
-
-					// Once all the items have been moved,
-					// now remove the folder.
-					RemoveFolder(subPath, index, subFolder, false);
-				}
-=======
 				MoveFolder(path, subFolder, destination, index);
->>>>>>> 3fee35f9
 			}
 		}
 
